--- conflicted
+++ resolved
@@ -1,18 +1,11 @@
-<<<<<<< HEAD
-=======
 # Concept Ablation Fine Tuning
->>>>>>> b21b5835
 
 This repository contains the datasets and evaluation questions for the [Steering Out-of-Distribution Generalization
 with Concept Ablation Fine-Tuning](https://arxiv.org/pdf/2507.16795) paper.
 
-<<<<<<< HEAD
-In progress
-=======
 Project page: [https://cadentj.github.io/caft/](https://cadentj.github.io/caft/)
 
 **NOTE**: As of 07/23/25, this code release is still in progress. 
->>>>>>> b21b5835
 
 ## Section 4: Controlling Emergent Misalignment 
 
@@ -24,13 +17,9 @@
 
 ## Section 5: Reducing Sensitivity to Spurious Cues
 
-<<<<<<< HEAD
-Run `python -m spurious_correlations.training.train_sft --all` to train all models with interventions.
-=======
 | Command | Description |
 |---------|-------------|
 | `python -m spurious_correlations.finding_features.saes` | Compute feature displays |
 | `python -m spurious_correlations.training.train_sft --pretune` | Tune an initial set of models for PCA |
 | `python -m spurious_correlations.finding_features.pca` | Compute feature displays (run after pretune) |
-| `python -m spurious_correlations.training.train_sft --all` | Train all models with interventions |
->>>>>>> b21b5835
+| `python -m spurious_correlations.training.train_sft --all` | Train all models with interventions |